--- conflicted
+++ resolved
@@ -14,13 +14,8 @@
 
 define(
 'video/01_initialize.js',
-<<<<<<< HEAD
-['video/03_video_player.js', 'video/00_video_storage.js', 'video/00_i18n.js'],
-function (VideoPlayer, VideoStorage, i18n) {
-=======
 ['video/03_video_player.js', 'video/00_i18n.js'],
 function (VideoPlayer, i18n) {
->>>>>>> bde4dc5f
     var moment = window.moment;
 
     /**
@@ -232,14 +227,6 @@
             state.el.trigger('youtube_availability', [state.youtubeApiAvailable]);
         }, state.config.ytTestTimeout);
 
-<<<<<<< HEAD
-    }
-
-    function loadYouTubeIFrameAPI(scriptTag) {
-        var firstScriptTag = document.getElementsByTagName('script')[0];
-        firstScriptTag.parentNode.insertBefore(scriptTag, firstScriptTag);
-=======
->>>>>>> bde4dc5f
     }
 
     function loadYouTubeIFrameAPI(scriptTag) {
@@ -716,38 +703,12 @@
         // Will hit the API URL iF YT key is defined in settings.
         if (this.config.ytKey) {
             return $.ajax({
-<<<<<<< HEAD
-                url: [this.config.ytTestUrl, '?id=', url, '&part=contentDetails&key=', this.config.ytKey].join(''),
-=======
                 url: [this.config.ytMetadataUrl, '?id=', url, '&part=contentDetails&key=', this.config.ytKey].join(''),
->>>>>>> bde4dc5f
                 timeout: this.config.ytTestTimeout,
                 success: _.isFunction(callback) ? callback : null
             });
         } else {
             return $.Deferred().reject().promise();
-<<<<<<< HEAD
-        }
-    }
-
-    function saveState(async, data) {
-
-        if (!($.isPlainObject(data))) {
-            data = {
-                saved_video_position: this.videoPlayer.currentTime
-            };
-        }
-
-        if (data.speed) {
-            this.storage.setItem('speed', data.speed, true);
-        }
-
-        if (data.hasOwnProperty('saved_video_position')) {
-            this.storage.setItem('savedVideoPosition', data.saved_video_position, true);
-
-            data.saved_video_position = Time.formatFull(data.saved_video_position);
-=======
->>>>>>> bde4dc5f
         }
     }
 
