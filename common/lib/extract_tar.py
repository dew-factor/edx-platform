"""
Safe version of tarfile.extractall which does not extract any files that would
be, or symlink to a file that is, outside of the directory extracted in.

Adapted from:
http://stackoverflow.com/questions/10060069/safely-extract-zip-or-tar-using-python
"""
from os.path import abspath, realpath, dirname, join as joinpath
from django.core.exceptions import SuspiciousOperation
from django.conf import settings
import logging

log = logging.getLogger(__name__)


def resolved(rpath):
    """
    Returns the canonical absolute path of `rpath`.
    """
    return realpath(abspath(rpath))


def _is_bad_path(path, base):
    """
    Is (the canonical absolute path of) `path` outside `base`?
    """
    return not resolved(joinpath(base, path)).startswith(base)


def _is_bad_link(info, base):
    """
    Does the file sym- or hard-link to files outside `base`?
    """
    # Links are interpreted relative to the directory containing the link
    tip = resolved(joinpath(base, dirname(info.name)))
    return _is_bad_path(info.linkname, base=tip)


def safemembers(members, base):
    """
    Check that all elements of a tar file are safe.
    """

    base = resolved(base)

    # check that we're not trying to import outside of the data_dir
    if not base.startswith(resolved(settings.DATA_DIR)):
        raise SuspiciousOperation("Attempted to import course outside of data dir")

    for finfo in members:
        if _is_bad_path(finfo.name, base):
            log.debug("File %r is blocked (illegal path)", finfo.name)
            raise SuspiciousOperation("Illegal path")
        elif finfo.issym() and _is_bad_link(finfo, base):
            log.debug("File %r is blocked: Hard link to %r", finfo.name, finfo.linkname)
            raise SuspiciousOperation("Hard link")
        elif finfo.islnk() and _is_bad_link(finfo, base):
            log.debug("File %r is blocked: Symlink to %r", finfo.name,
                      finfo.linkname)
            raise SuspiciousOperation("Symlink")
        elif finfo.isdev():
            log.debug("File %r is blocked: FIFO, device or character file",
                      finfo.name)
            raise SuspiciousOperation("Dev file")

    return members


<<<<<<< HEAD
def safetar_extractall(tar_file, path=".", members=None):
=======
def safetar_extractall(tar_file, path=".", members=None):  # pylint: disable=unused-argument
>>>>>>> 269d6251
    """
    Safe version of `tar_file.extractall()`.
    """
    return tar_file.extractall(path, safemembers(tar_file, path))<|MERGE_RESOLUTION|>--- conflicted
+++ resolved
@@ -66,11 +66,7 @@
     return members
 
 
-<<<<<<< HEAD
-def safetar_extractall(tar_file, path=".", members=None):
-=======
 def safetar_extractall(tar_file, path=".", members=None):  # pylint: disable=unused-argument
->>>>>>> 269d6251
     """
     Safe version of `tar_file.extractall()`.
     """
