--- conflicted
+++ resolved
@@ -175,11 +175,7 @@
     thread = cc.Thread.find(thread_id).retrieve_with_comments()
     #comment_client.get_thread(thread_id, recursive=True)
 
-<<<<<<< HEAD
-    annotated_content_info = get_annotated_content_infos(thread=dict(thread), \
-=======
-    annotated_content_info = get_annotated_content_infos(course_id, thread=thread, \
->>>>>>> 2848c1fe
+    annotated_content_info = get_annotated_content_infos(course_id, thread=dict(thread), \
                                 user=request.user, is_thread=True)
 
     context = {
@@ -196,15 +192,9 @@
 
     if request.is_ajax():
         
-<<<<<<< HEAD
         thread = cc.Thread.find(thread_id).retrieve_with_comments()#comment_client.get_thread(thread_id, recursive=True)
-        annotated_content_info = get_annotated_content_infos(thread, request.user)
+        annotated_content_info = get_annotated_content_infos(course_id, thread, request.user)
         context = {'thread': dict(thread)}
-=======
-        thread = comment_client.get_thread(thread_id, recursive=True)
-        annotated_content_info = get_annotated_content_infos(course_id, thread, request.user)
-        context = {'thread': thread}
->>>>>>> 2848c1fe
         html = render_to_string('discussion/_ajax_single_thread.html', context)
 
         return utils.JsonResponse({
