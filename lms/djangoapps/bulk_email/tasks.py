--- conflicted
+++ resolved
@@ -112,13 +112,8 @@
         'course_url': course_url,
         'course_image_url': image_url,
         'course_end_date': course_end_date,
-<<<<<<< HEAD
-        'account_settings_url': 'https://{}{}'.format(settings.SITE_NAME, reverse('account_settings')),
-        'email_settings_url': 'https://{}{}'.format(settings.SITE_NAME, reverse('dashboard')),
-=======
         'account_settings_url': '{}{}'.format(settings.LMS_ROOT_URL, reverse('account_settings')),
         'email_settings_url': '{}{}'.format(settings.LMS_ROOT_URL, reverse('dashboard')),
->>>>>>> 596a44c3
         'platform_name': configuration_helpers.get_value('PLATFORM_NAME', settings.PLATFORM_NAME),
     }
     return email_context
