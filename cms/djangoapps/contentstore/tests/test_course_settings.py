import datetime
import time
import json
import calendar
import copy
from util import converters
from util.converters import jsdate_to_time

from django.contrib.auth.models import User
from django.test.client import Client
from django.core.urlresolvers import reverse
from django.utils.timezone import UTC

import xmodule
from xmodule.modulestore import Location
from cms.djangoapps.models.settings.course_details import (CourseDetails,
                                                    CourseSettingsEncoder)
from cms.djangoapps.models.settings.course_grading import CourseGradingModel
from cms.djangoapps.contentstore.utils import get_modulestore
<<<<<<< HEAD
import copy
from cms.djangoapps.models.settings.course_metadata import CourseMetadata
from xmodule.modulestore.xml_importer import import_from_xml
from xmodule.modulestore.django import modulestore
=======

from django.test import TestCase
from utils import ModuleStoreTestCase
from xmodule.modulestore.tests.factories import CourseFactory

>>>>>>> 94a28f60

# YYYY-MM-DDThh:mm:ss.s+/-HH:MM
class ConvertersTestCase(TestCase):
    @staticmethod
    def struct_to_datetime(struct_time):
        return datetime.datetime(struct_time.tm_year, struct_time.tm_mon, struct_time.tm_mday, struct_time.tm_hour,
                                 struct_time.tm_min, struct_time.tm_sec, tzinfo=UTC())

    def compare_dates(self, date1, date2, expected_delta):
        dt1 = ConvertersTestCase.struct_to_datetime(date1)
        dt2 = ConvertersTestCase.struct_to_datetime(date2)
        self.assertEqual(dt1 - dt2, expected_delta, str(date1) + "-" + str(date2) + "!=" + str(expected_delta))

    def test_iso_to_struct(self):
        self.compare_dates(converters.jsdate_to_time("2013-01-01"), converters.jsdate_to_time("2012-12-31"), datetime.timedelta(days=1))
        self.compare_dates(converters.jsdate_to_time("2013-01-01T00"), converters.jsdate_to_time("2012-12-31T23"), datetime.timedelta(hours=1))
        self.compare_dates(converters.jsdate_to_time("2013-01-01T00:00"), converters.jsdate_to_time("2012-12-31T23:59"), datetime.timedelta(minutes=1))
        self.compare_dates(converters.jsdate_to_time("2013-01-01T00:00:00"), converters.jsdate_to_time("2012-12-31T23:59:59"), datetime.timedelta(seconds=1))


class CourseTestCase(ModuleStoreTestCase):
    def setUp(self):
        """
        These tests need a user in the DB so that the django Test Client
        can log them in.
        They inherit from the ModuleStoreTestCase class so that the mongodb collection
        will be cleared out before each test case execution and deleted
        afterwards.
        """
        uname = 'testuser'
        email = 'test+courses@edx.org'
        password = 'foo'

        # Create the use so we can log them in.
        self.user = User.objects.create_user(uname, email, password)

        # Note that we do not actually need to do anything
        # for registration if we directly mark them active.
        self.user.is_active = True
        # Staff has access to view all courses
        self.user.is_staff = True
        self.user.save()

        self.client = Client()
        self.client.login(username=uname, password=password)

        t = 'i4x://edx/templates/course/Empty'
        o = 'MITx'
        n = '999'
        dn = 'Robot Super Course'
        self.course_location = Location('i4x', o, n, 'course', 'Robot_Super_Course')
        CourseFactory.create(template=t, org=o, number=n, display_name=dn)


class CourseDetailsTestCase(CourseTestCase):
    def test_virgin_fetch(self):
        details = CourseDetails.fetch(self.course_location)
        self.assertEqual(details.course_location, self.course_location, "Location not copied into")
        self.assertIsNone(details.end_date, "end date somehow initialized " + str(details.end_date))
        self.assertIsNone(details.enrollment_start, "enrollment_start date somehow initialized " + str(details.enrollment_start))
        self.assertIsNone(details.enrollment_end, "enrollment_end date somehow initialized " + str(details.enrollment_end))
        self.assertIsNone(details.syllabus, "syllabus somehow initialized" + str(details.syllabus))
        self.assertEqual(details.overview, "", "overview somehow initialized" + details.overview)
        self.assertIsNone(details.intro_video, "intro_video somehow initialized" + str(details.intro_video))
        self.assertIsNone(details.effort, "effort somehow initialized" + str(details.effort))

    def test_encoder(self):
        details = CourseDetails.fetch(self.course_location)
        jsondetails = json.dumps(details, cls=CourseSettingsEncoder)
        jsondetails = json.loads(jsondetails)
        self.assertTupleEqual(Location(jsondetails['course_location']), self.course_location, "Location !=")
        # Note, start_date is being initialized someplace. I'm not sure why b/c the default will make no sense.
        self.assertIsNone(jsondetails['end_date'], "end date somehow initialized ")
        self.assertIsNone(jsondetails['enrollment_start'], "enrollment_start date somehow initialized ")
        self.assertIsNone(jsondetails['enrollment_end'], "enrollment_end date somehow initialized ")
        self.assertIsNone(jsondetails['syllabus'], "syllabus somehow initialized")
        self.assertEqual(jsondetails['overview'], "", "overview somehow initialized")
        self.assertIsNone(jsondetails['intro_video'], "intro_video somehow initialized")
        self.assertIsNone(jsondetails['effort'], "effort somehow initialized")

    def test_update_and_fetch(self):
        ## NOTE: I couldn't figure out how to validly test time setting w/ all the conversions
        jsondetails = CourseDetails.fetch(self.course_location)
        jsondetails.syllabus = "<a href='foo'>bar</a>"
        # encode - decode to convert date fields and other data which changes form
        self.assertEqual(CourseDetails.update_from_json(jsondetails.__dict__).syllabus,
                             jsondetails.syllabus, "After set syllabus")
        jsondetails.overview = "Overview"
        self.assertEqual(CourseDetails.update_from_json(jsondetails.__dict__).overview,
                             jsondetails.overview, "After set overview")
        jsondetails.intro_video = "intro_video"
        self.assertEqual(CourseDetails.update_from_json(jsondetails.__dict__).intro_video,
                             jsondetails.intro_video, "After set intro_video")
        jsondetails.effort = "effort"
        self.assertEqual(CourseDetails.update_from_json(jsondetails.__dict__).effort,
                             jsondetails.effort, "After set effort")


class CourseDetailsViewTest(CourseTestCase):
    def alter_field(self, url, details, field, val):
        setattr(details, field, val)
        # Need to partially serialize payload b/c the mock doesn't handle it correctly
        payload = copy.copy(details.__dict__)
        payload['course_location'] = details.course_location.url()
        payload['start_date'] = CourseDetailsViewTest.convert_datetime_to_iso(details.start_date)
        payload['end_date'] = CourseDetailsViewTest.convert_datetime_to_iso(details.end_date)
        payload['enrollment_start'] = CourseDetailsViewTest.convert_datetime_to_iso(details.enrollment_start)
        payload['enrollment_end'] = CourseDetailsViewTest.convert_datetime_to_iso(details.enrollment_end)
        resp = self.client.post(url, json.dumps(payload), "application/json")
        self.compare_details_with_encoding(json.loads(resp.content), details.__dict__, field + str(val))

    @staticmethod
    def convert_datetime_to_iso(datetime):
        if datetime is not None:
            return datetime.isoformat("T")
        else:
            return None

    def test_update_and_fetch(self):
        details = CourseDetails.fetch(self.course_location)

        # resp s/b json from here on
        url = reverse('course_settings', kwargs={'org': self.course_location.org, 'course': self.course_location.course,
                                                 'name': self.course_location.name, 'section': 'details'})
        resp = self.client.get(url)
        self.compare_details_with_encoding(json.loads(resp.content), details.__dict__, "virgin get")

        utc = UTC()
        self.alter_field(url, details, 'start_date', datetime.datetime(2012, 11, 12, 1, 30, tzinfo=utc))
        self.alter_field(url, details, 'start_date', datetime.datetime(2012, 11, 1, 13, 30, tzinfo=utc))
        self.alter_field(url, details, 'end_date', datetime.datetime(2013, 2, 12, 1, 30, tzinfo=utc))
        self.alter_field(url, details, 'enrollment_start', datetime.datetime(2012, 10, 12, 1, 30, tzinfo=utc))

        self.alter_field(url, details, 'enrollment_end', datetime.datetime(2012, 11, 15, 1, 30, tzinfo=utc))
        self.alter_field(url, details, 'overview', "Overview")
        self.alter_field(url, details, 'intro_video', "intro_video")
        self.alter_field(url, details, 'effort', "effort")

    def compare_details_with_encoding(self, encoded, details, context):
        self.compare_date_fields(details, encoded, context, 'start_date')
        self.compare_date_fields(details, encoded, context, 'end_date')
        self.compare_date_fields(details, encoded, context, 'enrollment_start')
        self.compare_date_fields(details, encoded, context, 'enrollment_end')
        self.assertEqual(details['overview'], encoded['overview'], context + " overviews not ==")
        self.assertEqual(details['intro_video'], encoded.get('intro_video', None), context + " intro_video not ==")
        self.assertEqual(details['effort'], encoded['effort'], context + " efforts not ==")

    def compare_date_fields(self, details, encoded, context, field):
        if details[field] is not None:
            if field in encoded and encoded[field] is not None:
                encoded_encoded = jsdate_to_time(encoded[field])
                dt1 = ConvertersTestCase.struct_to_datetime(encoded_encoded)

                if isinstance(details[field], datetime.datetime):
                    dt2 = details[field]
                else:
                    details_encoded = jsdate_to_time(details[field])
                    dt2 = ConvertersTestCase.struct_to_datetime(details_encoded)

                expected_delta =  datetime.timedelta(0)
                self.assertEqual(dt1 - dt2, expected_delta, str(dt1) + "!=" + str(dt2) + " at " + context)
            else:
                self.fail(field + " missing from encoded but in details at " + context)
        elif field in encoded and encoded[field] is not None:
            self.fail(field + " included in encoding but missing from details at " + context)


class CourseGradingTest(CourseTestCase):
    def test_initial_grader(self):
        descriptor = get_modulestore(self.course_location).get_item(self.course_location)
        test_grader = CourseGradingModel(descriptor)
        # ??? How much should this test bake in expectations about defaults and thus fail if defaults change?
        self.assertEqual(self.course_location, test_grader.course_location, "Course locations")
        self.assertIsNotNone(test_grader.graders, "No graders")
        self.assertIsNotNone(test_grader.grade_cutoffs, "No cutoffs")

    def test_fetch_grader(self):
        test_grader = CourseGradingModel.fetch(self.course_location.url())
        self.assertEqual(self.course_location, test_grader.course_location, "Course locations")
        self.assertIsNotNone(test_grader.graders, "No graders")
        self.assertIsNotNone(test_grader.grade_cutoffs, "No cutoffs")

        test_grader = CourseGradingModel.fetch(self.course_location)
        self.assertEqual(self.course_location, test_grader.course_location, "Course locations")
        self.assertIsNotNone(test_grader.graders, "No graders")
        self.assertIsNotNone(test_grader.grade_cutoffs, "No cutoffs")

        for i, grader in enumerate(test_grader.graders):
            subgrader = CourseGradingModel.fetch_grader(self.course_location, i)
            self.assertDictEqual(grader, subgrader, str(i) + "th graders not equal")

        subgrader = CourseGradingModel.fetch_grader(self.course_location.list(), 0)
        self.assertDictEqual(test_grader.graders[0], subgrader, "failed with location as list")

    def test_fetch_cutoffs(self):
        test_grader = CourseGradingModel.fetch_cutoffs(self.course_location)
        # ??? should this check that it's at least a dict? (expected is { "pass" : 0.5 } I think)
        self.assertIsNotNone(test_grader, "No cutoffs via fetch")

        test_grader = CourseGradingModel.fetch_cutoffs(self.course_location.url())
        self.assertIsNotNone(test_grader, "No cutoffs via fetch with url")

    def test_fetch_grace(self):
        test_grader = CourseGradingModel.fetch_grace_period(self.course_location)
        # almost a worthless test
        self.assertIn('grace_period', test_grader, "No grace via fetch")

        test_grader = CourseGradingModel.fetch_grace_period(self.course_location.url())
        self.assertIn('grace_period', test_grader, "No cutoffs via fetch with url")

    def test_update_from_json(self):
        test_grader = CourseGradingModel.fetch(self.course_location)
        altered_grader = CourseGradingModel.update_from_json(test_grader.__dict__)
        self.assertDictEqual(test_grader.__dict__, altered_grader.__dict__, "Noop update")

        test_grader.graders[0]['weight'] = test_grader.graders[0].get('weight') * 2
        altered_grader = CourseGradingModel.update_from_json(test_grader.__dict__)
        self.assertDictEqual(test_grader.__dict__, altered_grader.__dict__, "Weight[0] * 2")

        test_grader.grade_cutoffs['D'] = 0.3
        altered_grader = CourseGradingModel.update_from_json(test_grader.__dict__)
        self.assertDictEqual(test_grader.__dict__, altered_grader.__dict__, "cutoff add D")

        test_grader.grace_period = {'hours' :  4, 'minutes' : 5, 'seconds': 0}
        altered_grader = CourseGradingModel.update_from_json(test_grader.__dict__)
        self.assertDictEqual(test_grader.__dict__, altered_grader.__dict__, "4 hour grace period")

    def test_update_grader_from_json(self):
        test_grader = CourseGradingModel.fetch(self.course_location)
        altered_grader = CourseGradingModel.update_grader_from_json(test_grader.course_location, test_grader.graders[1])
        self.assertDictEqual(test_grader.graders[1], altered_grader, "Noop update")

        test_grader.graders[1]['min_count'] = test_grader.graders[1].get('min_count') + 2
        altered_grader = CourseGradingModel.update_grader_from_json(test_grader.course_location, test_grader.graders[1])
        self.assertDictEqual(test_grader.graders[1], altered_grader, "min_count[1] + 2")

        test_grader.graders[1]['drop_count'] = test_grader.graders[1].get('drop_count') + 1
        altered_grader = CourseGradingModel.update_grader_from_json(test_grader.course_location, test_grader.graders[1])
<<<<<<< HEAD
        self.assertDictEqual(test_grader.graders[1], altered_grader, "drop_count[1] + 2")
        
        
class CourseMetadataEditingTest(CourseTestCase):
    def setUp(self):
        CourseTestCase.setUp(self)
        # add in the full class too
        import_from_xml(modulestore(), 'common/test/data/', ['full'])
        self.fullcourse_location = Location(['i4x','edX','full','course','6.002_Spring_2012', None])

        
    def test_fetch_initial_fields(self):
        test_model = CourseMetadata.fetch(self.course_location)
        self.assertIn('display_name', test_model, 'Missing editable metadata field')
        self.assertEqual(test_model['display_name'], 'Robot Super Course', "not expected value")
        
        test_model = CourseMetadata.fetch(self.fullcourse_location)
        self.assertNotIn('graceperiod', test_model, 'blacklisted field leaked in')
        self.assertIn('display_name', test_model, 'full missing editable metadata field')
        self.assertEqual(test_model['display_name'], 'Testing', "not expected value")
        self.assertIn('rerandomize', test_model, 'Missing rerandomize metadata field')
        self.assertIn('showanswer', test_model, 'showanswer field ')
        self.assertIn('xqa_key', test_model, 'xqa_key field ')
        
    def test_update_from_json(self):
        test_model = CourseMetadata.update_from_json(self.course_location, 
                                                     { "a" : 1, 
                                                      "b_a_c_h" : { "c" : "test" }, 
                                                      "test_text" : "a text string"})
        self.update_check(test_model)
        # try fresh fetch to ensure persistence
        test_model = CourseMetadata.fetch(self.course_location)
        self.update_check(test_model)
        # now change some of the existing metadata
        test_model = CourseMetadata.update_from_json(self.course_location, 
                                                     { "a" : 2, 
                                                      "display_name" : "jolly roger"})
        self.assertIn('display_name', test_model, 'Missing editable metadata field')
        self.assertEqual(test_model['display_name'], 'jolly roger', "not expected value")
        self.assertIn('a', test_model, 'Missing revised a metadata field')
        self.assertEqual(test_model['a'], 2, "a not expected value")

    def update_check(self, test_model):
        self.assertIn('display_name', test_model, 'Missing editable metadata field')
        self.assertEqual(test_model['display_name'], 'Robot Super Course', "not expected value")
        self.assertIn('a', test_model, 'Missing new a metadata field')
        self.assertEqual(test_model['a'], 1, "a not expected value")
        self.assertIn('b_a_c_h', test_model, 'Missing b_a_c_h metadata field')
        self.assertDictEqual(test_model['b_a_c_h'], { "c" : "test" }, "b_a_c_h not expected value")
        self.assertIn('test_text', test_model, 'Missing test_text metadata field')
        self.assertEqual(test_model['test_text'], "a text string", "test_text not expected value")

        
    def test_delete_key(self):
        test_model = CourseMetadata.delete_key(self.fullcourse_location, { 'deleteKeys' : ['doesnt_exist', 'showanswer', 'xqa_key']})
        # ensure no harm
        self.assertNotIn('graceperiod', test_model, 'blacklisted field leaked in')
        self.assertIn('display_name', test_model, 'full missing editable metadata field')
        self.assertEqual(test_model['display_name'], 'Testing', "not expected value")
        self.assertIn('rerandomize', test_model, 'Missing rerandomize metadata field')
        # check for deletion effectiveness
        self.assertNotIn('showanswer', test_model, 'showanswer field still in')
        self.assertNotIn('xqa_key', test_model, 'xqa_key field still in')
=======
        self.assertDictEqual(test_grader.graders[1], altered_grader, "drop_count[1] + 2")
>>>>>>> 94a28f60
<|MERGE_RESOLUTION|>--- conflicted
+++ resolved
@@ -1,7 +1,5 @@
 import datetime
-import time
 import json
-import calendar
 import copy
 from util import converters
 from util.converters import jsdate_to_time
@@ -11,24 +9,20 @@
 from django.core.urlresolvers import reverse
 from django.utils.timezone import UTC
 
-import xmodule
 from xmodule.modulestore import Location
 from cms.djangoapps.models.settings.course_details import (CourseDetails,
                                                     CourseSettingsEncoder)
 from cms.djangoapps.models.settings.course_grading import CourseGradingModel
 from cms.djangoapps.contentstore.utils import get_modulestore
-<<<<<<< HEAD
-import copy
+
+from django.test import TestCase
+from utils import ModuleStoreTestCase
+from xmodule.modulestore.tests.factories import CourseFactory
+
 from cms.djangoapps.models.settings.course_metadata import CourseMetadata
 from xmodule.modulestore.xml_importer import import_from_xml
 from xmodule.modulestore.django import modulestore
-=======
-
-from django.test import TestCase
-from utils import ModuleStoreTestCase
-from xmodule.modulestore.tests.factories import CourseFactory
-
->>>>>>> 94a28f60
+
 
 # YYYY-MM-DDThh:mm:ss.s+/-HH:MM
 class ConvertersTestCase(TestCase):
@@ -267,10 +261,8 @@
 
         test_grader.graders[1]['drop_count'] = test_grader.graders[1].get('drop_count') + 1
         altered_grader = CourseGradingModel.update_grader_from_json(test_grader.course_location, test_grader.graders[1])
-<<<<<<< HEAD
         self.assertDictEqual(test_grader.graders[1], altered_grader, "drop_count[1] + 2")
-        
-        
+
 class CourseMetadataEditingTest(CourseTestCase):
     def setUp(self):
         CourseTestCase.setUp(self)
@@ -278,12 +270,12 @@
         import_from_xml(modulestore(), 'common/test/data/', ['full'])
         self.fullcourse_location = Location(['i4x','edX','full','course','6.002_Spring_2012', None])
 
-        
+
     def test_fetch_initial_fields(self):
         test_model = CourseMetadata.fetch(self.course_location)
         self.assertIn('display_name', test_model, 'Missing editable metadata field')
         self.assertEqual(test_model['display_name'], 'Robot Super Course', "not expected value")
-        
+
         test_model = CourseMetadata.fetch(self.fullcourse_location)
         self.assertNotIn('graceperiod', test_model, 'blacklisted field leaked in')
         self.assertIn('display_name', test_model, 'full missing editable metadata field')
@@ -291,20 +283,20 @@
         self.assertIn('rerandomize', test_model, 'Missing rerandomize metadata field')
         self.assertIn('showanswer', test_model, 'showanswer field ')
         self.assertIn('xqa_key', test_model, 'xqa_key field ')
-        
+
     def test_update_from_json(self):
-        test_model = CourseMetadata.update_from_json(self.course_location, 
-                                                     { "a" : 1, 
-                                                      "b_a_c_h" : { "c" : "test" }, 
-                                                      "test_text" : "a text string"})
+        test_model = CourseMetadata.update_from_json(self.course_location,
+            { "a" : 1,
+              "b_a_c_h" : { "c" : "test" },
+              "test_text" : "a text string"})
         self.update_check(test_model)
         # try fresh fetch to ensure persistence
         test_model = CourseMetadata.fetch(self.course_location)
         self.update_check(test_model)
         # now change some of the existing metadata
-        test_model = CourseMetadata.update_from_json(self.course_location, 
-                                                     { "a" : 2, 
-                                                      "display_name" : "jolly roger"})
+        test_model = CourseMetadata.update_from_json(self.course_location,
+            { "a" : 2,
+              "display_name" : "jolly roger"})
         self.assertIn('display_name', test_model, 'Missing editable metadata field')
         self.assertEqual(test_model['display_name'], 'jolly roger', "not expected value")
         self.assertIn('a', test_model, 'Missing revised a metadata field')
@@ -320,7 +312,7 @@
         self.assertIn('test_text', test_model, 'Missing test_text metadata field')
         self.assertEqual(test_model['test_text'], "a text string", "test_text not expected value")
 
-        
+
     def test_delete_key(self):
         test_model = CourseMetadata.delete_key(self.fullcourse_location, { 'deleteKeys' : ['doesnt_exist', 'showanswer', 'xqa_key']})
         # ensure no harm
@@ -330,7 +322,4 @@
         self.assertIn('rerandomize', test_model, 'Missing rerandomize metadata field')
         # check for deletion effectiveness
         self.assertNotIn('showanswer', test_model, 'showanswer field still in')
-        self.assertNotIn('xqa_key', test_model, 'xqa_key field still in')
-=======
-        self.assertDictEqual(test_grader.graders[1], altered_grader, "drop_count[1] + 2")
->>>>>>> 94a28f60
+        self.assertNotIn('xqa_key', test_model, 'xqa_key field still in')